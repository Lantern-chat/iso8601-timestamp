//! ISO8601 Timestamp
//!
//! This crate provides high-performance formatting and parsing routines for ISO8601 timestamps, primarily focused on UTC values but with support
//! for parsing (and automatically applying) UTC Offsets.
//!
//! The primary purpose of this is to keep the lightweight representation of timestamps within data structures, and only formatting it to
//! a string when needed via Serde.
//!
//! The [Timestamp] struct is only 12 bytes, while the formatted strings can be as large as 35 bytes,
//! and care is taken to avoid heap allocations when formatting.
//!
//! Example:
//! ```rust,ignore
//! use serde::{Serialize, Deserialize};
//! use smol_str::SmolStr; // stack-allocation for small strings
//! use iso8601_timestamp::Timestamp;
//!
//! #[derive(Debug, Clone, Serialize, Deserialize)]
//! pub struct Event {
//!     name: SmolStr,
//!     ts: Timestamp,
//!     value: i32,
//! }
//! ```
//! when serialized to JSON could result in:
//! ```json
//! {
//!     "name": "some_event",
//!     "ts": "2021-10-17T02:03:01Z",
//!     "value": 42
//! }
//! ```
//!
//! When serializing to non-human-readable formats, such as binary formats, the `Timestamp` will be written
//! as an `i64` representing milliseconds since the Unix Epoch. This way it only uses 8 bytes instead of 24.
//!
//! Similarly, when deserializing, it supports either an ISO8601 string or an `i64` representing a unix timestamp in milliseconds.
//!
//! ## Cargo Features
//!
//! * `std` (default)
//!     - Enables standard library features, such as getting the current time.
//!
//! * `lookup` (default)
//!     - Enables use of a 200-byte lookup table during formatting. Slightly faster with a hot cache. Disabling saves 200 bytes at a ~20% slowdown.
//!
//! * `serde` (default)
//!     - Enables serde implementations for `Timestamp` and `TimestampStr`
//!
//! <details>
//! <summary><h3><u><a>Click expand for more Cargo features</a></u></h3></summary>
//!
//! * `rkyv`
//!     - Enables `rkyv` archive support for `Timestamp`, serializing it as a 64-bit signed unix offset in milliseconds.
//!
//! * `verify`
//!     - Verifies numeric inputs when parsing and fails when non-numeric input is found.
//!     - When disabled, parsing ignores invalid input, possibly giving garbage timestamps.
//!
//! * `nightly`
//!     - Enables nightly-specific optimizations, but without it will fallback to workarounds to enable the same optimizations.
//!
//! * `pg`
//!     - Enables `ToSql`/`FromSql` implementations for `Timestamp` so it can be directly stored/fetched from a PostgreSQL database using `rust-postgres`
//!
//! * `rusqlite`
//!     - Enables `ToSql`/`FromSql` implementations for `Timestamp` so it can be stored/fetched from an `rusqlite`/`sqlite3` database
//!
//! * `diesel`/`diesel-pg`
//!     - Enables support for diesel `ToSql`/`FromSql` and `AsExpression`
//!
//! * `schema`
//!     - Enables implementation for `JsonSchema` for generating a JSON schema on the fly using `schemars`.
//!
//! * `bson`
//!     - Enables `visit_map` implementation to handle deserialising BSON (MongoDB) DateTime format, `{ $date: string }`.
//!
//! * `rand`
//!     - Enables `rand` implementations, to generate random timestamps.
//!
//! * `quickcheck`
//!     - Enables `quickcheck`'s `Arbitrary` implementation on `Timestamp`
//!
//! * `worker`
//!     - Enables support for `now_utc()` in Cloudflare workers
//!
//! * `js`
//!     - Enables support for `now_utc()` in WASM using `js-sys`
//!
//! * `ramhorns`
//!     - Implements `Content` for `Timestamp`, formatting it as a regular ISO8601 timestamp. Note that `ramhorns` is GPLv3.
//!
//! * `uniffi`
//!     - Implements `uniffi_core::FfiConverter` and friends for `Timestamp`, allowing it to be used identically to `SystemTime`. This is more efficient than converting to `SystemTime` and then serializing.
//!     - Note that uniffi has a bug that prevents the single second before the Unix Epoch from being represented. `Timestamp`'s implementation matches this.
//!
//! </details>

#![cfg_attr(not(feature = "std"), no_std)]
#![cfg_attr(feature = "nightly", feature(core_intrinsics))]
#![warn(missing_docs)]

use core::ops::{AddAssign, Deref, DerefMut, SubAssign};

#[cfg(feature = "std")]
use std::time::SystemTime;

pub extern crate time;

pub use time::{Duration, UtcOffset};
use time::{OffsetDateTime, PrimitiveDateTime};

pub use generic_array::typenum;
use typenum as t;

#[macro_use]
mod macros;

mod format;
mod impls;
mod parse;
mod ts_str;

use ts_str::IsValidFormat;
pub use ts_str::{FormatString, TimestampStr};

/// UTC Timestamp with nanosecond precision, millisecond-precision when serialized to serde (JSON).
///
/// A `Deref`/`DerefMut` implementation is provided to gain access to the inner `PrimitiveDateTime` object.
#[cfg_attr(feature = "diesel", derive(diesel::AsExpression, diesel::FromSqlRow))]
#[cfg_attr(feature = "diesel", diesel(sql_type = diesel::sql_types::Timestamp))]
#[cfg_attr(feature = "diesel-pg", diesel(sql_type = diesel::sql_types::Timestamptz))]
#[derive(Clone, Copy, PartialEq, Eq, Hash, PartialOrd, Ord)]
#[repr(transparent)]
pub struct Timestamp(PrimitiveDateTime);

use core::fmt;

impl fmt::Debug for Timestamp {
    #[inline]
    fn fmt(&self, f: &mut fmt::Formatter<'_>) -> fmt::Result {
        f.debug_tuple("Timestamp").field(&self.format_nanoseconds()).finish()
    }
}

impl fmt::Display for Timestamp {
    #[inline]
    fn fmt(&self, f: &mut fmt::Formatter<'_>) -> fmt::Result {
        f.write_str(&self.format())
    }
}

#[cfg(feature = "std")]
impl From<SystemTime> for Timestamp {
    fn from(ts: SystemTime) -> Self {
        Timestamp(match ts.duration_since(SystemTime::UNIX_EPOCH) {
            Ok(dur) => *Self::UNIX_EPOCH + dur,
            Err(err) => *Self::UNIX_EPOCH - err.duration(),
        })
    }
}

#[cfg(feature = "std")]
impl From<Timestamp> for SystemTime {
    fn from(ts: Timestamp) -> Self {
        SystemTime::UNIX_EPOCH + ts.duration_since(Timestamp::UNIX_EPOCH)
    }
}

impl From<OffsetDateTime> for Timestamp {
    fn from(ts: OffsetDateTime) -> Self {
        let utc_datetime = ts.to_offset(UtcOffset::UTC);
        let date = utc_datetime.date();
        let time = utc_datetime.time();
        Timestamp(PrimitiveDateTime::new(date, time))
    }
}

impl From<PrimitiveDateTime> for Timestamp {
    #[inline]
    fn from(ts: PrimitiveDateTime) -> Self {
        Timestamp(ts)
    }
}

// SystemTime::now() is not implemented on wasm32
#[cfg(all(feature = "std", not(any(target_arch = "wasm64", target_arch = "wasm32"))))]
impl Timestamp {
    /// Get the current time, assuming UTC
    ///
    /// This will panic if the System Time is before the Unix Epoch.
    #[inline]
    pub fn now_utc() -> Self {
        Timestamp(match SystemTime::UNIX_EPOCH.elapsed() {
            Ok(dur) => *Self::UNIX_EPOCH + dur,
            Err(_) => panic!("Invalid SystemTime::now() value"),
        })
    }
}

#[cfg(all(feature = "worker", target_arch = "wasm32", not(feature = "js")))]
impl Timestamp {
    /// Get the current time, assuming UTC
    #[inline]
    pub fn now_utc() -> Self {
        match Timestamp::UNIX_EPOCH.checked_add(Duration::milliseconds(worker::Date::now().as_millis() as i64)) {
            Some(ts) => ts,
            None => unreachable!("Invalid Date::now() value"),
        }
    }
}

#[cfg(all(feature = "js", any(target_arch = "wasm32", target_arch = "wasm64")))]
impl Timestamp {
    /// Get the current time, assuming UTC
    #[inline]
    pub fn now_utc() -> Self {
        match Timestamp::UNIX_EPOCH.checked_add(Duration::milliseconds(js_sys::Date::now() as i64)) {
            Some(ts) => ts,
            None => unreachable!("Invalid Date::now() value"),
        }
    }
}

/// Preconfigured formats
pub mod formats {
    use super::*;

    /// `2023-03-24T07:05:59.005Z`
    pub type FullMilliseconds = FormatString<t::True, t::False, t::U3>;
    /// `2023-03-24T07:05:59.005000Z`
    pub type FullMicroseconds = FormatString<t::True, t::False, t::U6>;
    /// `2023-03-24T07:05:59.005432101Z`
    pub type FullNanoseconds = FormatString<t::True, t::False, t::U9>;

    /// `2023-03-24T07:05:59.005+05:00`
    pub type FullMillisecondsOffset = FormatString<t::True, t::True, t::U3>;

    /// `20230324T070559.005Z`
    pub type ShortMilliseconds = FormatString<t::False, t::False, t::U3>;

    #[test]
    #[allow(clippy::assertions_on_constants)]
    fn test_short_ms_length() {
        // ensure the short format could fit within a smolstr/compact_str
        assert_eq!(
            <<ShortMilliseconds as crate::ts_str::IsValidFormat>::Length as super::t::Unsigned>::USIZE,
            "+20230324T070559.005Z".len()
        );

        assert!("+20230324T070559.005Z".len() <= 23);
    }
}

/// Construct a [`Timestamp`] with a statically known value.
///
/// The resulting expression can be used in `const` or `static` declarations.
///
/// See [`time::macros::datetime`](time::macros) for more information.
///
/// The variation presented here does not support timezone offsets.
#[macro_export]
macro_rules! datetime {
    ($($tt:tt)*) => {
        $crate::Timestamp::from_primitive_datetime(time::macros::datetime!($($tt)*))
    };
}

impl Timestamp {
    /// Unix Epoch -- 1970-01-01 Midnight
    pub const UNIX_EPOCH: Self = datetime!(1970 - 01 - 01 00:00);

    /// Constructs a [`Timestamp`] from a [`PrimitiveDateTime`]
    #[inline(always)]
    pub const fn from_primitive_datetime(dt: PrimitiveDateTime) -> Self {
        Timestamp(dt)
    }

    /// # Deprecated
    ///
    /// Use `Timestamp::UNIX_EPOCH.checked_add(Duration::seconds(seconds))`
    #[deprecated = "Use `Timestamp::UNIX_EPOCH.checked_add(Duration::seconds(seconds))`"]
    pub fn from_unix_timestamp(seconds: i64) -> Self {
        Self::UNIX_EPOCH + time::Duration::seconds(seconds)
    }

    /// # Deprecated
    ///
    /// Use `Timestamp::UNIX_EPOCH.checked_add(Duration::milliseconds(milliseconds))`
    #[deprecated = "Use `Timestamp::UNIX_EPOCH.checked_add(Duration::milliseconds(milliseconds))`"]
    pub fn from_unix_timestamp_ms(milliseconds: i64) -> Self {
        Self::UNIX_EPOCH + time::Duration::milliseconds(milliseconds)
    }

    /// # Deprecated
    ///
    /// Use `self.duration_since(Timestamp::UNIX_EPOCH).whole_milliseconds()`
    #[deprecated = "Use `self.duration_since(Timestamp::UNIX_EPOCH).whole_milliseconds()`"]
    pub fn to_unix_timestamp_ms(self) -> i64 {
        const UNIX_EPOCH_JULIAN_DAY: i64 = time::macros::date!(1970 - 01 - 01).to_julian_day() as i64;

        let day = self.to_julian_day() as i64 - UNIX_EPOCH_JULIAN_DAY;
        let (hour, minute, second, ms) = self.as_hms_milli();

        let hours = day * 24 + hour as i64;
        let minutes = hours * 60 + minute as i64;
        let seconds = minutes * 60 + second as i64;
        let millis = seconds * 1000 + ms as i64;

        #[allow(clippy::let_and_return)]
        millis
    }

    /// Returns the amount of time elapsed from an earlier point in time.
    #[inline]
    pub fn duration_since(self, earlier: Self) -> Duration {
        self.0 - earlier.0
    }

    /// Formats the timestamp given the provided formatting parameters
    pub fn format_raw<F: t::Bit, O: t::Bit, P: t::Unsigned>(
        &self,
        offset: UtcOffset,
    ) -> TimestampStr<FormatString<F, O, P>>
    where
        FormatString<F, O, P>: IsValidFormat,
    {
        format::do_format(self.0, offset)
    }

    /// Formats a full timestamp without offset, using the given subsecond precision level.
    #[inline(always)]
    pub fn format_with_precision<P: t::Unsigned>(&self) -> TimestampStr<FormatString<t::True, t::False, P>>
    where
        FormatString<t::True, t::False, P>: IsValidFormat,
    {
        self.format_raw(UtcOffset::UTC)
    }

    /// Format timestamp to ISO8601 with full punctuation, to millisecond precision.
    #[inline(always)]
    pub fn format(&self) -> TimestampStr<formats::FullMilliseconds> {
        self.format_with_precision()
    }

    /// Format timestamp to ISO8601 with extended precision to nanoseconds.
    #[inline(always)]
    pub fn format_nanoseconds(&self) -> TimestampStr<formats::FullNanoseconds> {
        self.format_with_precision()
    }

    /// Format timestamp to ISO8601 with extended precision to microseconds.
    #[inline(always)]
    pub fn format_microseconds(&self) -> TimestampStr<formats::FullMicroseconds> {
        self.format_with_precision()
    }

    /// Format timestamp to ISO8601 without most punctuation, to millisecond precision.
    #[inline(always)]
    pub fn format_short(&self) -> TimestampStr<formats::ShortMilliseconds> {
        self.format_raw(UtcOffset::UTC)
    }

    /// Format timestamp to ISO8601 with arbitrary UTC offset. Any offset is formatted as `+HH:MM`,
    /// and no timezone conversions are done. It is interpreted literally.
    #[inline(always)]
    pub fn format_with_offset(&self, offset: UtcOffset) -> TimestampStr<formats::FullMillisecondsOffset> {
        self.format_raw(offset)
    }

    /// Formats a full timestamp with timezone offset, and the provided level of subsecond precision.
    #[inline(always)]
    pub fn format_with_offset_and_precision<P: t::Unsigned>(
        &self,
        offset: UtcOffset,
    ) -> TimestampStr<FormatString<t::True, t::True, P>>
    where
        FormatString<t::True, t::True, P>: IsValidFormat,
    {
        self.format_raw(offset)
    }

    /// Parse to UTC timestamp from any ISO8601 string. Offsets are applied during parsing.
    #[inline(never)] // Avoid deoptimizing the general &str case when presented with a fixed-size string
    pub fn parse(ts: &str) -> Option<Self> {
        parse::parse_iso8601(ts.as_bytes()).map(Timestamp)
    }

    /// Convert to `time::OffsetDateTime` with the given offset.
    #[inline(always)]
    pub const fn assume_offset(self, offset: UtcOffset) -> time::OffsetDateTime {
        self.0.assume_offset(offset)
    }

    /// Computes `self + duration`, returning `None` if an overflow occurred.
    ///
    /// See [`PrimitiveDateTime::checked_add`] for more implementation details
    #[inline]
    pub const fn checked_add(self, duration: Duration) -> Option<Self> {
        match self.0.checked_add(duration) {
            Some(ts) => Some(Timestamp(ts)),
            None => None,
        }
    }

    /// Computes `self - duration`, returning `None` if an overflow occurred.
    ///
    /// See [`PrimitiveDateTime::checked_sub`] for more implementation details
    #[inline]
    pub const fn checked_sub(self, duration: Duration) -> Option<Self> {
        match self.0.checked_sub(duration) {
            Some(ts) => Some(Timestamp(ts)),
            None => None,
        }
    }

    /// Computes `self + duration`, saturating value on overflow.
    ///
    /// See [`PrimitiveDateTime::saturating_add`] for more implementation details
    #[inline]
    pub const fn saturating_add(self, duration: Duration) -> Self {
        Timestamp(self.0.saturating_add(duration))
    }

    /// Computes `self - duration`, saturating value on overflow.
    ///
    /// See [`PrimitiveDateTime::saturating_sub`] for more implementation details
    #[inline]
    pub const fn saturating_sub(self, duration: Duration) -> Self {
        Timestamp(self.0.saturating_sub(duration))
    }
}

impl Deref for Timestamp {
    type Target = PrimitiveDateTime;

    #[inline(always)]
    fn deref(&self) -> &Self::Target {
        &self.0
    }
}

impl DerefMut for Timestamp {
    #[inline(always)]
    fn deref_mut(&mut self) -> &mut Self::Target {
        &mut self.0
    }
}

use core::ops::{Add, Sub};

impl<T> Add<T> for Timestamp
where
    PrimitiveDateTime: Add<T, Output = PrimitiveDateTime>,
{
    type Output = Self;

    #[inline]
    fn add(self, rhs: T) -> Self::Output {
        Timestamp(self.0 + rhs)
    }
}

impl<T> Sub<T> for Timestamp
where
    PrimitiveDateTime: Sub<T, Output = PrimitiveDateTime>,
{
    type Output = Self;

    #[inline]
    fn sub(self, rhs: T) -> Self::Output {
        Timestamp(self.0 - rhs)
    }
}

impl<T> AddAssign<T> for Timestamp
where
    PrimitiveDateTime: AddAssign<T>,
{
    #[inline]
    fn add_assign(&mut self, rhs: T) {
        self.0 += rhs;
    }
}

impl<T> SubAssign<T> for Timestamp
where
    PrimitiveDateTime: SubAssign<T>,
{
    #[inline]
    fn sub_assign(&mut self, rhs: T) {
        self.0 -= rhs;
    }
}

#[cfg(feature = "serde")]
mod serde_impl {
    use serde::de::{Deserialize, Deserializer, Error, Visitor};
    use serde::ser::{Serialize, Serializer};

    #[cfg(feature = "bson")]
    use serde::de::MapAccess;

    use super::Timestamp;

    impl Serialize for Timestamp {
        #[inline]
        fn serialize<S>(&self, serializer: S) -> Result<S::Ok, S::Error>
        where
            S: Serializer,
        {
            if serializer.is_human_readable() {
                self.format().serialize(serializer)
            } else {
                (self.duration_since(Timestamp::UNIX_EPOCH).whole_milliseconds() as i64).serialize(serializer)
            }
        }
    }

    const OUT_OF_RANGE: &str = "Milliseconds out of range";

    impl<'de> Deserialize<'de> for Timestamp {
        #[inline]
        fn deserialize<D>(deserializer: D) -> Result<Self, D::Error>
        where
            D: Deserializer<'de>,
        {
            use core::fmt;

            struct TsVisitor;

            impl<'de> Visitor<'de> for TsVisitor {
                type Value = Timestamp;

                fn expecting(&self, formatter: &mut fmt::Formatter) -> fmt::Result {
                    formatter.write_str("an ISO8601 Timestamp")
                }

                fn visit_str<E>(self, v: &str) -> Result<Self::Value, E>
                where
                    E: Error,
                {
                    match Timestamp::parse(v) {
                        Some(ts) => Ok(ts),
                        None => Err(E::custom("Invalid Format")),
                    }
                }

                #[cfg(feature = "bson")]
                fn visit_map<M>(self, mut access: M) -> Result<Self::Value, M::Error>
                where
                    M: MapAccess<'de>,
                {
                    // In the MongoDB database, or generally with BSON, dates
                    // are serialised into `{ $date: string }` where `$date`
                    // is what we actually want.

                    // Though in some cases if the year is < 1970 or > 9999, it will be:
                    // `{ $date: { $numberLong: string } }` where `$numberLong` is a signed integer (as a string)

                    #[derive(serde::Deserialize, Debug)]
                    #[serde(untagged)]
                    enum StringOrNumberLong {
                        Str(Timestamp),
                        Num {
                            #[serde(rename = "$numberLong")]
                            num: String,
                        },
                    }

                    // Fish out the first entry we can find.
                    let (key, v) = access
                        .next_entry::<String, StringOrNumberLong>()?
                        .ok_or_else(|| M::Error::custom("Map Is Empty"))?;

                    // Match `$date` and only date.
                    if key == "$date" {
                        match v {
                            StringOrNumberLong::Str(ts) => Ok(ts),
                            StringOrNumberLong::Num { num } => match num.parse::<i64>() {
                                Ok(ms) => Timestamp::UNIX_EPOCH
                                    .checked_add(time::Duration::milliseconds(ms))
                                    .ok_or_else(|| M::Error::custom(OUT_OF_RANGE)),
                                Err(_) => return Err(M::Error::custom("Invalid Number")),
                            },
                        }
                    } else {
                        // We don't expect anything else in the map in any case,
                        // but throw an error if we do encounter anything weird.
                        Err(M::Error::custom("Expected only key `$date` in map"))
                    }
                }

                #[inline]
                fn visit_i64<E>(self, v: i64) -> Result<Self::Value, E>
                where
                    E: Error,
                {
                    Timestamp::UNIX_EPOCH
                        .checked_add(time::Duration::milliseconds(v))
                        .ok_or_else(|| E::custom(OUT_OF_RANGE))
                }

                #[inline]
                fn visit_u64<E>(self, v: u64) -> Result<Self::Value, E>
                where
                    E: Error,
                {
                    let seconds = v / 1000;
                    let nanoseconds = (v % 1_000) * 1_000_000;

                    Timestamp::UNIX_EPOCH
                        .checked_add(time::Duration::new(seconds as i64, nanoseconds as i32))
                        .ok_or_else(|| E::custom(OUT_OF_RANGE))
                }
            }

            deserializer.deserialize_any(TsVisitor)
        }
    }
}

#[cfg(feature = "diesel")]
mod diesel_impl {
    #[cfg(feature = "diesel-pg")]
    use diesel::sql_types::Timestamptz as DbTimestamptz;
    use diesel::{
        backend::Backend,
        deserialize::{self, FromSql},
        serialize::{self, ToSql},
        sql_types::Timestamp as DbTimestamp,
    };
    use time::PrimitiveDateTime;

    use super::Timestamp;

    impl<DB> FromSql<DbTimestamp, DB> for Timestamp
    where
        DB: Backend,
        PrimitiveDateTime: FromSql<DbTimestamp, DB>,
    {
        fn from_sql(bytes: <DB as Backend>::RawValue<'_>) -> deserialize::Result<Self> {
            <PrimitiveDateTime as FromSql<DbTimestamp, DB>>::from_sql(bytes).map(Timestamp::from)
        }
    }

    #[cfg(feature = "diesel-pg")]
    impl<DB> FromSql<DbTimestamptz, DB> for Timestamp
    where
        DB: Backend,
        PrimitiveDateTime: FromSql<DbTimestamptz, DB>,
    {
        fn from_sql(bytes: <DB as Backend>::RawValue<'_>) -> deserialize::Result<Self> {
            <PrimitiveDateTime as FromSql<DbTimestamptz, DB>>::from_sql(bytes).map(Timestamp::from)
        }
    }

    impl<DB> ToSql<DbTimestamp, DB> for Timestamp
    where
        DB: Backend,
        PrimitiveDateTime: ToSql<DbTimestamp, DB>,
    {
        fn to_sql<'b>(&'b self, out: &mut serialize::Output<'b, '_, DB>) -> serialize::Result {
            <PrimitiveDateTime as ToSql<DbTimestamp, DB>>::to_sql(self, out)
        }
    }

    #[cfg(feature = "diesel-pg")]
    impl<DB> ToSql<DbTimestamptz, DB> for Timestamp
    where
        DB: Backend,
        PrimitiveDateTime: ToSql<DbTimestamptz, DB>,
    {
        fn to_sql<'b>(&'b self, out: &mut serialize::Output<'b, '_, DB>) -> serialize::Result {
            <PrimitiveDateTime as ToSql<DbTimestamptz, DB>>::to_sql(self, out)
        }
    }
}

#[cfg(feature = "pg")]
mod pg_impl {
    use postgres_types::{accepts, to_sql_checked, FromSql, IsNull, ToSql, Type};
    use time::PrimitiveDateTime;

    use super::Timestamp;

    impl ToSql for Timestamp {
        #[inline]
        fn to_sql(
            &self,
            ty: &Type,
            out: &mut bytes::BytesMut,
        ) -> Result<IsNull, Box<dyn std::error::Error + Sync + Send>>
        where
            Self: Sized,
        {
            self.0.to_sql(ty, out)
        }

        accepts!(TIMESTAMP, TIMESTAMPTZ);
        to_sql_checked!();
    }

    impl<'a> FromSql<'a> for Timestamp {
        #[inline]
        fn from_sql(ty: &Type, raw: &'a [u8]) -> Result<Self, Box<dyn std::error::Error + Sync + Send>> {
            PrimitiveDateTime::from_sql(ty, raw).map(Timestamp)
        }

        accepts!(TIMESTAMP, TIMESTAMPTZ);
    }
}

#[cfg(feature = "rusqlite")]
mod rusqlite_impl {
    use super::{Duration, Timestamp};

    use rusqlite::types::{FromSql, FromSqlError, FromSqlResult, ToSql, ToSqlOutput, Value, ValueRef};
    use rusqlite::Error;

    #[derive(Debug)]
    struct InvalidTimestamp;

    impl std::error::Error for InvalidTimestamp {}
    impl std::fmt::Display for InvalidTimestamp {
        fn fmt(&self, f: &mut core::fmt::Formatter<'_>) -> core::fmt::Result {
            f.write_str("Invalid ISO8601 Timestamp")
        }
    }

    impl FromSql for Timestamp {
        fn column_result(value: ValueRef<'_>) -> FromSqlResult<Self> {
            // https://www.sqlite.org/lang_datefunc.html
            match value {
                ValueRef::Text(bytes) => match core::str::from_utf8(bytes) {
                    Err(e) => Err(FromSqlError::Other(Error::Utf8Error(e).into())),
                    Ok(ts) => match Timestamp::parse(ts) {
                        Some(ts) => Ok(ts),
                        None => Err(FromSqlError::Other(InvalidTimestamp.into())),
                    },
                },
                // according to the link above, dates stored as integers are seconds since unix epoch
                ValueRef::Integer(ts) => Timestamp::UNIX_EPOCH
                    .checked_add(Duration::seconds(ts))
                    .ok_or_else(|| FromSqlError::OutOfRange(ts)),

                _ => Err(FromSqlError::InvalidType),
            }
        }
    }

    impl ToSql for Timestamp {
        fn to_sql(&self) -> rusqlite::Result<ToSqlOutput<'_>> {
            Ok(ToSqlOutput::Owned(Value::Text(self.format().to_owned())))
        }
    }
}

#[cfg(feature = "schema")]
mod schema_impl {
    use schemars::_serde_json::json;
    use schemars::schema::{InstanceType, Metadata, Schema, SchemaObject, SingleOrVec};
    use schemars::JsonSchema;

    use super::Timestamp;

    impl JsonSchema for Timestamp {
        fn schema_name() -> String {
            "ISO8601 Timestamp".to_owned()
        }

        fn json_schema(_gen: &mut schemars::gen::SchemaGenerator) -> Schema {
            Schema::Object(SchemaObject {
                metadata: Some(Box::new(Metadata {
                    description: Some("ISO8601 formatted timestamp".to_owned()),
                    examples: vec![json!("1970-01-01T00:00:00Z")],
                    ..Default::default()
                })),
                format: Some("date-time".to_owned()),
                instance_type: Some(SingleOrVec::Single(Box::new(InstanceType::String))),
                ..Default::default()
            })
        }
    }
}

#[cfg(feature = "rand")]
mod rand_impl {
    use rand::distributions::{Distribution, Standard};
    use rand::Rng;

    use super::Timestamp;

    impl Distribution<Timestamp> for Standard {
        #[inline]
        fn sample<R: Rng + ?Sized>(&self, rng: &mut R) -> Timestamp {
            Timestamp(rng.gen())
        }
    }
}

#[cfg(feature = "quickcheck")]
mod quickcheck_impl {
    extern crate alloc;

    use alloc::boxed::Box;
    use quickcheck::{Arbitrary, Gen};

    use super::Timestamp;

    impl Arbitrary for Timestamp {
        #[inline(always)]
        fn arbitrary(g: &mut Gen) -> Self {
            Timestamp(Arbitrary::arbitrary(g))
        }

        fn shrink(&self) -> Box<dyn Iterator<Item = Self>> {
            Box::new(
                (self.date(), self.time()).shrink().map(|(d, t)| Timestamp(time::PrimitiveDateTime::new(d, t))),
            )
        }
    }
}

#[cfg(feature = "ramhorns")]
mod ramhorns_impl {
    use super::{formats::FullMilliseconds, ts_str::IsValidFormat, Timestamp};

    use ramhorns::{encoding::Encoder, Content};

    impl Content for Timestamp {
        fn capacity_hint(&self, _tpl: &ramhorns::Template) -> usize {
            use generic_array::typenum::Unsigned;

            <FullMilliseconds as IsValidFormat>::Length::USIZE
        }

        fn render_escaped<E: Encoder>(&self, encoder: &mut E) -> Result<(), E::Error> {
            encoder.write_unescaped(&self.format())
        }
    }
}

/// `rkyv`-ed Timestamp as a 64-bit signed millisecond offset from the UNIX Epoch.
///
/// This value is Endian-agnostic, with zero overhead on little-endian archs.
#[cfg(feature = "rkyv")]
#[derive(Debug, Clone, Copy, PartialEq, Eq, PartialOrd, Ord, Hash)]
#[repr(transparent)]
pub struct ArchivedTimestamp(rend::LittleEndian<i64>);

#[cfg(feature = "rkyv")]
mod rkyv_impl {
    use super::{ArchivedTimestamp, Duration, Timestamp};

    impl ArchivedTimestamp {
        /// Get the raw millisecond offset
        #[inline(always)]
        pub const fn get(self) -> i64 {
            self.0.value()
        }
    }

    impl From<ArchivedTimestamp> for Timestamp {
        fn from(value: ArchivedTimestamp) -> Self {
            Timestamp::UNIX_EPOCH
                .checked_add(Duration::milliseconds(value.get()))
                .unwrap_or(Timestamp::UNIX_EPOCH)
        }
    }

    use rkyv::{Archive, Archived, CheckBytes, Deserialize, Fallible, Serialize};

    impl<C: ?Sized> CheckBytes<C> for ArchivedTimestamp {
        type Error = <rend::LittleEndian<i64> as CheckBytes<C>>::Error;

        #[inline(always)]
        unsafe fn check_bytes<'a>(value: *const Self, _context: &mut C) -> Result<&'a Self, Self::Error> {
            Ok(&*value)
        }
    }

    impl Archive for Timestamp {
        type Archived = ArchivedTimestamp;
        type Resolver = ();

        unsafe fn resolve(&self, _pos: usize, _resolver: Self::Resolver, out: *mut Self::Archived) {
            out.write(ArchivedTimestamp(rend::LittleEndian::<i64>::new(
                self.duration_since(Timestamp::UNIX_EPOCH).whole_milliseconds() as i64,
            )))
        }
    }

    impl<S> Serialize<S> for Timestamp
    where
        S: Fallible + ?Sized,
    {
        #[inline(always)]
        fn serialize(&self, _serializer: &mut S) -> Result<Self::Resolver, S::Error> {
            Ok(())
        }
    }

    impl<D> Deserialize<Timestamp, D> for Archived<Timestamp>
    where
        D: Fallible + ?Sized,
    {
        #[inline]
        fn deserialize(&self, _deserializer: &mut D) -> Result<Timestamp, <D as Fallible>::Error> {
<<<<<<< HEAD
            Ok(Timestamp::UNIX_EPOCH.checked_add(Duration::milliseconds(self.0)).unwrap_or(Timestamp::UNIX_EPOCH))
        }
    }
}

#[cfg(all(feature = "uniffi", test))]
uniffi::setup_scaffolding!();

#[cfg(feature = "uniffi")]
mod uniffi_core_impl {
    use super::*;

    use uniffi_core::{
        deps::bytes::{Buf, BufMut},
        metadata, FfiConverter, MetadataBuffer,
    };

    uniffi_core::derive_ffi_traits!(blanket Timestamp);

    unsafe impl<UT> FfiConverter<UT> for Timestamp {
        uniffi_core::ffi_converter_rust_buffer_lift_and_lower!(UT);

        fn write(obj: Self, buf: &mut Vec<u8>) {
            let u = obj.duration_since(Timestamp::UNIX_EPOCH);

            // NOTE: There is a bug in uniffi's SystemTime implementation where the 1 second before the Unix Epoch
            // is unrepresentable. time::Duration allows negative durations, but both components are in the same direction
            // so we can match SystemTime's format, including the uniffi bug, by ignoring the nanosecond offset.
            buf.put_i64(u.whole_seconds());
            buf.put_u32(u.subsec_nanoseconds().unsigned_abs());
        }

        fn try_read(buf: &mut &[u8]) -> uniffi_core::Result<Self> {
            uniffi_core::check_remaining(buf, 12)?;

            let seconds = buf.get_i64(); // rederive nanosecond direction from seconds sign
            let nanos = buf.get_u32() as i32 * if seconds < 0 { -1 } else { 1 };

            Ok(Timestamp::UNIX_EPOCH + Duration::new(seconds, nanos))
        }

        const TYPE_ID_META: MetadataBuffer = MetadataBuffer::from_code(metadata::codes::TYPE_SYSTEM_TIME);
    }

    #[cfg(test)]
    mod tests {
        use super::*;

        #[derive(uniffi::Object)]
        pub struct TestObject {
            pub ts: Timestamp,
        }

        #[derive(uniffi::Record)]
        pub struct TestRecord {
            pub ts: Timestamp,
        }

        #[test]
        fn test_uniffi() {
            fn test_uniffi_inner(ts: Timestamp, try_std: bool) {
                let mut buf = Vec::new();
                <Timestamp as FfiConverter<()>>::write(ts, &mut buf);
                <SystemTime as FfiConverter<()>>::write(SystemTime::from(ts), &mut buf);

                assert_eq!(ts, <Timestamp as FfiConverter<()>>::try_read(&mut &buf[0..12]).unwrap());

                if try_std {
                    assert_eq!(
                        ts,
                        <Timestamp as FfiConverter<()>>::try_read(&mut &buf[12..24]).unwrap()
                    );

                    assert_eq!(
                        ts,
                        Timestamp::from(<SystemTime as FfiConverter<()>>::try_read(&mut &buf[0..12]).unwrap())
                    );
                }
            }

            let now = Timestamp::now_utc();

            test_uniffi_inner(now, true);

            // something before unix epoch
            test_uniffi_inner(Timestamp::UNIX_EPOCH - Duration::days(100 * 365), true);

            // bug in uniffi can't handle small negative offsets like this for std SystemTime
            //test_uniffi_inner(Timestamp::UNIX_EPOCH + Duration::nanoseconds(-400), false);

            test_uniffi_inner(Timestamp::UNIX_EPOCH + Duration::nanoseconds(400), true);

            test_uniffi_inner(Timestamp::UNIX_EPOCH + Duration::nanoseconds(-20_000_000_400), true);
            test_uniffi_inner(
                Timestamp::UNIX_EPOCH + Duration::nanoseconds(-20_000_000_000 + 400),
                true,
            );
=======
            Ok(Timestamp::from(*self))
>>>>>>> 8ea3a60c
        }
    }
}<|MERGE_RESOLUTION|>--- conflicted
+++ resolved
@@ -907,7 +907,6 @@
     {
         #[inline]
         fn deserialize(&self, _deserializer: &mut D) -> Result<Timestamp, <D as Fallible>::Error> {
-<<<<<<< HEAD
             Ok(Timestamp::UNIX_EPOCH.checked_add(Duration::milliseconds(self.0)).unwrap_or(Timestamp::UNIX_EPOCH))
         }
     }
@@ -1005,9 +1004,6 @@
                 Timestamp::UNIX_EPOCH + Duration::nanoseconds(-20_000_000_000 + 400),
                 true,
             );
-=======
-            Ok(Timestamp::from(*self))
->>>>>>> 8ea3a60c
         }
     }
 }